--- conflicted
+++ resolved
@@ -40,12 +40,8 @@
 
     /** If set to true, the test will exit at the first failure. */
     private boolean failFast;
-<<<<<<< HEAD
-    private final ArrayList<String> statements = new ArrayList<>();
-=======
     /** If set to a value the test will add all executed statements to this list */
     private ArrayList<String> statements;
->>>>>>> 7a2a5446
 
     private boolean reconnectOften;
     private Connection conn;

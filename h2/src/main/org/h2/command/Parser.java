--- conflicted
+++ resolved
@@ -5147,41 +5147,15 @@
         data.session = session;
         recursiveTable = schema.createTable(data);
         session.addLocalTempTable(recursiveTable);
-<<<<<<< HEAD
         List<Column> columnTemplateList;
         String[] querySQLOutput = new String[]{null};
-=======
-        String querySQL;
-        List<Column> columnTemplateList = new ArrayList<>();
->>>>>>> b1378465
         try {
             read("AS");
             read("(");
             Query withQuery = parseSelect();
             read(")");
-<<<<<<< HEAD
             columnTemplateList = createQueryColumnTemplateList(cols, withQuery, querySQLOutput);
-=======
-            withQuery.prepare();
-            querySQL = StringUtils.cache(withQuery.getPlanSQL());
-            ArrayList<Expression> withExpressions = withQuery.getExpressions();
-            for (int i = 0; i < withExpressions.size(); ++i) {
-                Expression columnExp = withExpressions.get(i);
-                // use the passed in column name if supplied, otherwise use alias (if used) otherwise use column name
-                // derived from column expression
-                String columnName;
-                if (cols != null){
-                    columnName = cols[i];
-                } else if (columnExp.getAlias()!=null){
-                    columnName = columnExp.getAlias();
-                }
-                else{
-                     columnName =  columnExp.getColumnName();
-                }
-                columnTemplateList.add(new Column(columnName,
-                        columnExp.getType()));
-            }
->>>>>>> b1378465
+
         } finally {
             session.removeLocalTempTable(recursiveTable);
         }

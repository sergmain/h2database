/*
 * Copyright 2004-2018 H2 Group. Multiple-Licensed under the MPL 2.0,
 * and the EPL 1.0 (http://h2database.com/html/license.html).
 * Initial Developer: H2 Group
 */
package org.h2.command.ddl;

import java.util.ArrayList;

import org.h2.command.CommandInterface;
import org.h2.command.Prepared;
import org.h2.engine.Procedure;
import org.h2.engine.Session;
import org.h2.expression.Parameter;
<<<<<<< HEAD
=======
import org.h2.util.Utils;
>>>>>>> 7a2a5446

/**
 * This class represents the statement
 * PREPARE
 */
public class PrepareProcedure extends DefineCommand {

    private String procedureName;
    private Prepared prepared;

    public PrepareProcedure(Session session) {
        super(session);
    }

    @Override
    public void checkParameters() {
        // no not check parameters
    }

    @Override
    public int update() {
        Procedure proc = new Procedure(procedureName, prepared);
        prepared.setParameterList(parameters);
        prepared.setPrepareAlways(prepareAlways);
        prepared.prepare();
        session.addProcedure(proc);
        return 0;
    }

    public void setProcedureName(String name) {
        this.procedureName = name;
    }

    public void setPrepared(Prepared prep) {
        this.prepared = prep;
    }

    @Override
    public ArrayList<Parameter> getParameters() {
<<<<<<< HEAD
        return new ArrayList<>(0);
=======
        return Utils.newSmallArrayList();
>>>>>>> 7a2a5446
    }

    @Override
    public int getType() {
        return CommandInterface.PREPARE;
    }

}<|MERGE_RESOLUTION|>--- conflicted
+++ resolved
@@ -12,10 +12,6 @@
 import org.h2.engine.Procedure;
 import org.h2.engine.Session;
 import org.h2.expression.Parameter;
-<<<<<<< HEAD
-=======
-import org.h2.util.Utils;
->>>>>>> 7a2a5446
 
 /**
  * This class represents the statement
@@ -55,11 +51,7 @@
 
     @Override
     public ArrayList<Parameter> getParameters() {
-<<<<<<< HEAD
         return new ArrayList<>(0);
-=======
-        return Utils.newSmallArrayList();
->>>>>>> 7a2a5446
     }
 
     @Override

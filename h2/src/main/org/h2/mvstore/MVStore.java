--- conflicted
+++ resolved
@@ -768,13 +768,6 @@
             creationTime = now;
             storeHeader.put(HDR_CREATED, creationTime);
         }
-<<<<<<< HEAD
-=======
-
-        // bugfix - data lost issue when partial write occurs at end of file store.
-        // @since 2019-07-31 little-pan
-        newest = readChunkHeaderAndFooterFromStoreTail(newest);
->>>>>>> 15a00f7c
 
         long fileSize = fileStore.size();
         long blocksInStore = fileSize / BLOCK_SIZE;
@@ -961,66 +954,6 @@
             lastStoredVersion = currentVersion - 1;
         }
     }
-<<<<<<< HEAD
-=======
-
-    /**
-     * <p>Try to read a chunk with valid header and footer from the end of the file store, and
-     * compare it with the given newest, return the newest one.
-     * </p>
-     *
-     * <p>We skip these chunks with invalid header or footer block by block, because of these
-     * chunks are corrupted by partial write in the case of power off, or OOM etc.
-     * </p>
-     *
-     * @param newest
-     * @return the newest chunk
-     *
-     * @since 2019-07-31 little-pan
-     */
-    private Chunk readChunkHeaderAndFooterFromStoreTail(final Chunk newest){
-        long end = fileStore.size();
-        // The end position of chunk should be block align
-        final long part = end % BLOCK_SIZE;
-        if(part > 0L){
-            end -= part;
-        }
-
-        final byte[] buff = new byte[Chunk.FOOTER_LENGTH];
-        // We should read and check the chunk header and footer straight ahead block by block
-        //for chunk partial write issue.
-        for(;;){
-            // read the chunk footer of the last block of the file
-            final long pos = end - Chunk.FOOTER_LENGTH;
-            if(pos < 0L) {
-                return newest;
-            }
-
-            final ByteBuffer lastBlock = fileStore.readFully(pos, Chunk.FOOTER_LENGTH);
-            lastBlock.get(buff);
-            // check the chunk
-            try {
-                final HashMap<String, String> m = DataUtils.parseChecksummedMap(buff);
-                if (m != null) {
-                    final int chunk = DataUtils.readHexInt(m, "chunk", 0);
-                    final Chunk c = new Chunk(chunk);
-                    c.version = DataUtils.readHexLong(m, "version", 0);
-                    c.block   = DataUtils.readHexLong(m, "block", 0);
-                    final Chunk test = readChunkHeaderAndFooter(c.block);
-                    if(test != null && test.id == c.id){
-                        if(newest == null || test.version > newest.version){
-                            return test;
-                        }
-                        return newest;
-                    }
-                }
-            } catch(final Exception e){
-                // ignore: corrupted chunk or normal pages
-            }
-            end -= BLOCK_SIZE;
-        }
-    }
->>>>>>> 15a00f7c
 
     private void setLastChunk(Chunk last) {
         chunks.clear();

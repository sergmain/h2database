/*
 * Copyright 2004-2018 H2 Group. Multiple-Licensed under the MPL 2.0,
 * and the EPL 1.0 (http://h2database.com/html/license.html).
 * Initial Developer: H2 Group
 */
package org.h2.engine;

import java.io.IOException;
import java.net.Socket;
import java.util.ArrayList;

import org.h2.api.DatabaseEventListener;
import org.h2.api.ErrorCode;
import org.h2.api.JavaObjectSerializer;
import org.h2.command.CommandInterface;
import org.h2.command.CommandRemote;
import org.h2.command.dml.SetTypes;
import org.h2.jdbc.JdbcSQLException;
import org.h2.message.DbException;
import org.h2.message.Trace;
import org.h2.message.TraceSystem;
import org.h2.result.ResultInterface;
import org.h2.store.DataHandler;
import org.h2.store.FileStore;
import org.h2.store.LobStorageFrontend;
import org.h2.store.LobStorageInterface;
import org.h2.store.fs.FileUtils;
import org.h2.util.JdbcUtils;
import org.h2.util.MathUtils;
import org.h2.util.NetUtils;
import org.h2.util.SmallLRUCache;
import org.h2.util.StringUtils;
import org.h2.util.TempFileDeleter;
import org.h2.util.Utils;
import org.h2.value.CompareMode;
import org.h2.value.Transfer;
import org.h2.value.Value;

/**
 * The client side part of a session when using the server mode. This object
 * communicates with a Session on the server side.
 */
public class SessionRemote extends SessionWithState implements DataHandler {

    public static final int SESSION_PREPARE = 0;
    public static final int SESSION_CLOSE = 1;
    public static final int COMMAND_EXECUTE_QUERY = 2;
    public static final int COMMAND_EXECUTE_UPDATE = 3;
    public static final int COMMAND_CLOSE = 4;
    public static final int RESULT_FETCH_ROWS = 5;
    public static final int RESULT_RESET = 6;
    public static final int RESULT_CLOSE = 7;
    public static final int COMMAND_COMMIT = 8;
    public static final int CHANGE_ID = 9;
    public static final int COMMAND_GET_META_DATA = 10;
    public static final int SESSION_PREPARE_READ_PARAMS = 11;
    public static final int SESSION_SET_ID = 12;
    public static final int SESSION_CANCEL_STATEMENT = 13;
    public static final int SESSION_CHECK_KEY = 14;
    public static final int SESSION_SET_AUTOCOMMIT = 15;
    public static final int SESSION_HAS_PENDING_TRANSACTION = 16;
    public static final int LOB_READ = 17;
    public static final int SESSION_PREPARE_READ_PARAMS2 = 18;

    public static final int STATUS_ERROR = 0;
    public static final int STATUS_OK = 1;
    public static final int STATUS_CLOSED = 2;
    public static final int STATUS_OK_STATE_CHANGED = 3;

    private static SessionFactory sessionFactory;

    private TraceSystem traceSystem;
    private Trace trace;
<<<<<<< HEAD
    private ArrayList<Transfer> transferList = new ArrayList<>();
=======
    private ArrayList<Transfer> transferList = Utils.newSmallArrayList();
>>>>>>> 7a2a5446
    private int nextId;
    private boolean autoCommit = true;
    private ConnectionInfo connectionInfo;
    private String databaseName;
    private String cipher;
    private byte[] fileEncryptionKey;
    private final Object lobSyncObject = new Object();
    private String sessionId;
    private int clientVersion;
    private boolean autoReconnect;
    private int lastReconnect;
    private SessionInterface embedded;
    private DatabaseEventListener eventListener;
    private LobStorageFrontend lobStorage;
    private boolean cluster;
    private TempFileDeleter tempFileDeleter;

    private JavaObjectSerializer javaObjectSerializer;
    private volatile boolean javaObjectSerializerInitialized;

    private final CompareMode compareMode = CompareMode.getInstance(null, 0);

    public SessionRemote(ConnectionInfo ci) {
        this.connectionInfo = ci;
    }

    @Override
    public ArrayList<String> getClusterServers() {
        ArrayList<String> serverList = new ArrayList<>();
        for (Transfer transfer : transferList) {
            serverList.add(transfer.getSocket().getInetAddress().
                    getHostAddress() + ":" +
                    transfer.getSocket().getPort());
        }
        return serverList;
    }

    private Transfer initTransfer(ConnectionInfo ci, String db, String server)
            throws IOException {
        Socket socket = NetUtils.createSocket(server,
                Constants.DEFAULT_TCP_PORT, ci.isSSL());
        Transfer trans = new Transfer(this, socket);
        trans.setSSL(ci.isSSL());
        trans.init();
        trans.writeInt(Constants.TCP_PROTOCOL_VERSION_MIN_SUPPORTED);
        trans.writeInt(Constants.TCP_PROTOCOL_VERSION_MAX_SUPPORTED);
        trans.writeString(db);
        trans.writeString(ci.getOriginalURL());
        trans.writeString(ci.getUserName());
        trans.writeBytes(ci.getUserPasswordHash());
        trans.writeBytes(ci.getFilePasswordHash());
        String[] keys = ci.getKeys();
        trans.writeInt(keys.length);
        for (String key : keys) {
            trans.writeString(key).writeString(ci.getProperty(key));
        }
        try {
            done(trans);
            clientVersion = trans.readInt();
            trans.setVersion(clientVersion);
            if (clientVersion >= Constants.TCP_PROTOCOL_VERSION_14) {
                if (ci.getFileEncryptionKey() != null) {
                    trans.writeBytes(ci.getFileEncryptionKey());
                }
            }
            trans.writeInt(SessionRemote.SESSION_SET_ID);
            trans.writeString(sessionId);
            done(trans);
            if (clientVersion >= Constants.TCP_PROTOCOL_VERSION_15) {
                autoCommit = trans.readBoolean();
            } else {
                autoCommit = true;
            }
            return trans;
        } catch (DbException e) {
            trans.close();
            throw e;
        }
    }

    @Override
    public boolean hasPendingTransaction() {
        if (clientVersion < Constants.TCP_PROTOCOL_VERSION_10) {
            return true;
        }
        for (int i = 0, count = 0; i < transferList.size(); i++) {
            Transfer transfer = transferList.get(i);
            try {
                traceOperation("SESSION_HAS_PENDING_TRANSACTION", 0);
                transfer.writeInt(
                        SessionRemote.SESSION_HAS_PENDING_TRANSACTION);
                done(transfer);
                return transfer.readInt() != 0;
            } catch (IOException e) {
                removeServer(e, i--, ++count);
            }
        }
        return true;
    }

    @Override
    public void cancel() {
        // this method is called when closing the connection
        // the statement that is currently running is not canceled in this case
        // however Statement.cancel is supported
    }

    /**
     * Cancel the statement with the given id.
     *
     * @param id the statement id
     */
    public void cancelStatement(int id) {
        for (Transfer transfer : transferList) {
            try {
                Transfer trans = transfer.openNewConnection();
                trans.init();
                trans.writeInt(clientVersion);
                trans.writeInt(clientVersion);
                trans.writeString(null);
                trans.writeString(null);
                trans.writeString(sessionId);
                trans.writeInt(SessionRemote.SESSION_CANCEL_STATEMENT);
                trans.writeInt(id);
                trans.close();
            } catch (IOException e) {
                trace.debug(e, "could not cancel statement");
            }
        }
    }

    private void checkClusterDisableAutoCommit(String serverList) {
        if (autoCommit && transferList.size() > 1) {
            setAutoCommitSend(false);
            CommandInterface c = prepareCommand(
                    "SET CLUSTER " + serverList, Integer.MAX_VALUE);
            // this will set autoCommit to false
            c.executeUpdate(false);
            // so we need to switch it on
            autoCommit = true;
            cluster = true;
        }
    }

    public int getClientVersion() {
        return clientVersion;
    }

    @Override
    public boolean getAutoCommit() {
        return autoCommit;
    }

    @Override
    public void setAutoCommit(boolean autoCommit) {
        if (!cluster) {
            setAutoCommitSend(autoCommit);
        }
        this.autoCommit = autoCommit;
    }

    public void setAutoCommitFromServer(boolean autoCommit) {
        if (cluster) {
            if (autoCommit) {
                // the user executed SET AUTOCOMMIT TRUE
                setAutoCommitSend(false);
                this.autoCommit = true;
            }
        } else {
            this.autoCommit = autoCommit;
        }
    }

    private synchronized void setAutoCommitSend(boolean autoCommit) {
        for (int i = 0, count = 0; i < transferList.size(); i++) {
            Transfer transfer = transferList.get(i);
            try {
                traceOperation("SESSION_SET_AUTOCOMMIT", autoCommit ? 1 : 0);
                transfer.writeInt(SessionRemote.SESSION_SET_AUTOCOMMIT).
                        writeBoolean(autoCommit);
                done(transfer);
            } catch (IOException e) {
                removeServer(e, i--, ++count);
            }
        }
    }

    /**
     * Calls COMMIT if the session is in cluster mode.
     */
    public void autoCommitIfCluster() {
        if (autoCommit && cluster) {
            // server side auto commit is off because of race conditions
            // (update set id=1 where id=0, but update set id=2 where id=0 is
            // faster)
            for (int i = 0, count = 0; i < transferList.size(); i++) {
                Transfer transfer = transferList.get(i);
                try {
                    traceOperation("COMMAND_COMMIT", 0);
                    transfer.writeInt(SessionRemote.COMMAND_COMMIT);
                    done(transfer);
                } catch (IOException e) {
                    removeServer(e, i--, ++count);
                }
            }
        }
    }

    private String getFilePrefix(String dir) {
        StringBuilder buff = new StringBuilder(dir);
        buff.append('/');
        for (int i = 0; i < databaseName.length(); i++) {
            char ch = databaseName.charAt(i);
            if (Character.isLetterOrDigit(ch)) {
                buff.append(ch);
            } else {
                buff.append('_');
            }
        }
        return buff.toString();
    }

    @Override
    public int getPowerOffCount() {
        return 0;
    }

    @Override
    public void setPowerOffCount(int count) {
        throw DbException.getUnsupportedException("remote");
    }

    /**
     * Open a new (remote or embedded) session.
     *
     * @param openNew whether to open a new session in any case
     * @return the session
     */
    public SessionInterface connectEmbeddedOrServer(boolean openNew) {
        ConnectionInfo ci = connectionInfo;
        if (ci.isRemote()) {
            connectServer(ci);
            return this;
        }
        // create the session using reflection,
        // so that the JDBC layer can be compiled without it
        boolean autoServerMode = ci.getProperty("AUTO_SERVER", false);
        ConnectionInfo backup = null;
        try {
            if (autoServerMode) {
                backup = ci.clone();
                connectionInfo = ci.clone();
            }
            if (openNew) {
                ci.setProperty("OPEN_NEW", "true");
            }
            if (sessionFactory == null) {
                sessionFactory = (SessionFactory) Class.forName(
                        "org.h2.engine.Engine").getMethod("getInstance").invoke(null);
            }
            return sessionFactory.createSession(ci);
        } catch (Exception re) {
            DbException e = DbException.convert(re);
            if (e.getErrorCode() == ErrorCode.DATABASE_ALREADY_OPEN_1) {
                if (autoServerMode) {
                    String serverKey = ((JdbcSQLException) e.getSQLException()).
                            getSQL();
                    if (serverKey != null) {
                        backup.setServerKey(serverKey);
                        // OPEN_NEW must be removed now, otherwise
                        // opening a session with AUTO_SERVER fails
                        // if another connection is already open
                        backup.removeProperty("OPEN_NEW", null);
                        connectServer(backup);
                        return this;
                    }
                }
            }
            throw e;
        }
    }

    private void connectServer(ConnectionInfo ci) {
        String name = ci.getName();
        if (name.startsWith("//")) {
            name = name.substring("//".length());
        }
        int idx = name.indexOf('/');
        if (idx < 0) {
            throw ci.getFormatException();
        }
        databaseName = name.substring(idx + 1);
        String server = name.substring(0, idx);
        traceSystem = new TraceSystem(null);
        String traceLevelFile = ci.getProperty(
                SetTypes.TRACE_LEVEL_FILE, null);
        if (traceLevelFile != null) {
            int level = Integer.parseInt(traceLevelFile);
            String prefix = getFilePrefix(
                    SysProperties.CLIENT_TRACE_DIRECTORY);
            try {
                traceSystem.setLevelFile(level);
                if (level > 0 && level < 4) {
                    String file = FileUtils.createTempFile(prefix,
                            Constants.SUFFIX_TRACE_FILE, false, false);
                    traceSystem.setFileName(file);
                }
            } catch (IOException e) {
                throw DbException.convertIOException(e, prefix);
            }
        }
        String traceLevelSystemOut = ci.getProperty(
                SetTypes.TRACE_LEVEL_SYSTEM_OUT, null);
        if (traceLevelSystemOut != null) {
            int level = Integer.parseInt(traceLevelSystemOut);
            traceSystem.setLevelSystemOut(level);
        }
        trace = traceSystem.getTrace(Trace.JDBC);
        String serverList = null;
        if (server.indexOf(',') >= 0) {
            serverList = StringUtils.quoteStringSQL(server);
            ci.setProperty("CLUSTER", Constants.CLUSTERING_ENABLED);
        }
        autoReconnect = ci.getProperty("AUTO_RECONNECT", false);
        // AUTO_SERVER implies AUTO_RECONNECT
        boolean autoServer = ci.getProperty("AUTO_SERVER", false);
        if (autoServer && serverList != null) {
            throw DbException
                    .getUnsupportedException("autoServer && serverList != null");
        }
        autoReconnect |= autoServer;
        if (autoReconnect) {
            String className = ci.getProperty("DATABASE_EVENT_LISTENER");
            if (className != null) {
                className = StringUtils.trim(className, true, true, "'");
                try {
                    eventListener = (DatabaseEventListener) JdbcUtils
                            .loadUserClass(className).newInstance();
                } catch (Throwable e) {
                    throw DbException.convert(e);
                }
            }
        }
        cipher = ci.getProperty("CIPHER");
        if (cipher != null) {
            fileEncryptionKey = MathUtils.secureRandomBytes(32);
        }
        String[] servers = StringUtils.arraySplit(server, ',', true);
        int len = servers.length;
        transferList.clear();
        sessionId = StringUtils.convertBytesToHex(MathUtils.secureRandomBytes(32));
        // TODO cluster: support more than 2 connections
        boolean switchOffCluster = false;
        try {
            for (String s : servers) {
                try {
                    Transfer trans = initTransfer(ci, databaseName, s);
                    transferList.add(trans);
                } catch (IOException e) {
                    if (len == 1) {
                        throw DbException.get(ErrorCode.CONNECTION_BROKEN_1, e, e + ": " + s);
                    }
                    switchOffCluster = true;
                }
            }
            checkClosed();
            if (switchOffCluster) {
                switchOffCluster();
            }
            checkClusterDisableAutoCommit(serverList);
        } catch (DbException e) {
            traceSystem.close();
            throw e;
        }
    }

    private void switchOffCluster() {
        CommandInterface ci = prepareCommand("SET CLUSTER ''", Integer.MAX_VALUE);
        ci.executeUpdate(false);
    }

    /**
     * Remove a server from the list of cluster nodes and disables the cluster
     * mode.
     *
     * @param e the exception (used for debugging)
     * @param i the index of the server to remove
     * @param count the retry count index
     */
    public void removeServer(IOException e, int i, int count) {
        trace.debug(e, "removing server because of exception");
        transferList.remove(i);
        if (transferList.isEmpty() && autoReconnect(count)) {
            return;
        }
        checkClosed();
        switchOffCluster();
    }

    @Override
    public synchronized CommandInterface prepareCommand(String sql, int fetchSize) {
        checkClosed();
        return new CommandRemote(this, transferList, sql, fetchSize);
    }

    /**
     * Automatically re-connect if necessary and if configured to do so.
     *
     * @param count the retry count index
     * @return true if reconnected
     */
    private boolean autoReconnect(int count) {
        if (!isClosed()) {
            return false;
        }
        if (!autoReconnect) {
            return false;
        }
        if (!cluster && !autoCommit) {
            return false;
        }
        if (count > SysProperties.MAX_RECONNECT) {
            return false;
        }
        lastReconnect++;
        while (true) {
            try {
                embedded = connectEmbeddedOrServer(false);
                break;
            } catch (DbException e) {
                if (e.getErrorCode() != ErrorCode.DATABASE_IS_IN_EXCLUSIVE_MODE) {
                    throw e;
                }
                // exclusive mode: re-try endlessly
                try {
                    Thread.sleep(500);
                } catch (Exception e2) {
                    // ignore
                }
            }
        }
        if (embedded == this) {
            // connected to a server somewhere else
            embedded = null;
        } else {
            // opened an embedded connection now -
            // must connect to this database in server mode
            // unfortunately
            connectEmbeddedOrServer(true);
        }
        recreateSessionState();
        if (eventListener != null) {
            eventListener.setProgress(DatabaseEventListener.STATE_RECONNECTED,
                    databaseName, count, SysProperties.MAX_RECONNECT);
        }
        return true;
    }

    /**
     * Check if this session is closed and throws an exception if so.
     *
     * @throws DbException if the session is closed
     */
    public void checkClosed() {
        if (isClosed()) {
            throw DbException.get(ErrorCode.CONNECTION_BROKEN_1, "session closed");
        }
    }

    @Override
    public void close() {
        RuntimeException closeError = null;
        if (transferList != null) {
            synchronized (this) {
                for (Transfer transfer : transferList) {
                    try {
                        traceOperation("SESSION_CLOSE", 0);
                        transfer.writeInt(SessionRemote.SESSION_CLOSE);
                        done(transfer);
                        transfer.close();
                    } catch (RuntimeException e) {
                        trace.error(e, "close");
                        closeError = e;
                    } catch (Exception e) {
                        trace.error(e, "close");
                    }
                }
            }
            transferList = null;
        }
        traceSystem.close();
        if (embedded != null) {
            embedded.close();
            embedded = null;
        }
        if (closeError != null) {
            throw closeError;
        }
    }

    @Override
    public Trace getTrace() {
        return traceSystem.getTrace(Trace.JDBC);
    }

    public int getNextId() {
        return nextId++;
    }

    public int getCurrentId() {
        return nextId;
    }

    /**
     * Called to flush the output after data has been sent to the server and
     * just before receiving data. This method also reads the status code from
     * the server and throws any exception the server sent.
     *
     * @param transfer the transfer object
     * @throws DbException if the server sent an exception
     * @throws IOException if there is a communication problem between client
     *             and server
     */
    public void done(Transfer transfer) throws IOException {
        transfer.flush();
        int status = transfer.readInt();
        if (status == STATUS_ERROR) {
            String sqlstate = transfer.readString();
            String message = transfer.readString();
            String sql = transfer.readString();
            int errorCode = transfer.readInt();
            String stackTrace = transfer.readString();
            JdbcSQLException s = new JdbcSQLException(message, sql, sqlstate,
                    errorCode, null, stackTrace);
            if (errorCode == ErrorCode.CONNECTION_BROKEN_1) {
                // allow re-connect
                throw new IOException(s.toString(), s);
            }
            throw DbException.convert(s);
        } else if (status == STATUS_CLOSED) {
            transferList = null;
        } else if (status == STATUS_OK_STATE_CHANGED) {
            sessionStateChanged = true;
        } else if (status == STATUS_OK) {
            // ok
        } else {
            throw DbException.get(ErrorCode.CONNECTION_BROKEN_1,
                    "unexpected status " + status);
        }
    }

    /**
     * Returns true if the connection was opened in cluster mode.
     *
     * @return true if it is
     */
    public boolean isClustered() {
        return cluster;
    }

    @Override
    public boolean isClosed() {
        return transferList == null || transferList.isEmpty();
    }

    /**
     * Write the operation to the trace system if debug trace is enabled.
     *
     * @param operation the operation performed
     * @param id the id of the operation
     */
    public void traceOperation(String operation, int id) {
        if (trace.isDebugEnabled()) {
            trace.debug("{0} {1}", operation, id);
        }
    }

    @Override
    public void checkPowerOff() {
        // ok
    }

    @Override
    public void checkWritingAllowed() {
        // ok
    }

    @Override
    public String getDatabasePath() {
        return "";
    }

    @Override
    public String getLobCompressionAlgorithm(int type) {
        return null;
    }

    @Override
    public int getMaxLengthInplaceLob() {
        return SysProperties.LOB_CLIENT_MAX_SIZE_MEMORY;
    }

    @Override
    public FileStore openFile(String name, String mode, boolean mustExist) {
        if (mustExist && !FileUtils.exists(name)) {
            throw DbException.get(ErrorCode.FILE_NOT_FOUND_1, name);
        }
        FileStore store;
        if (cipher == null) {
            store = FileStore.open(this, name, mode);
        } else {
            store = FileStore.open(this, name, mode, cipher, fileEncryptionKey, 0);
        }
        store.setCheckedWriting(false);
        try {
            store.init();
        } catch (DbException e) {
            store.closeSilently();
            throw e;
        }
        return store;
    }

    @Override
    public DataHandler getDataHandler() {
        return this;
    }

    @Override
    public Object getLobSyncObject() {
        return lobSyncObject;
    }

    @Override
    public SmallLRUCache<String, String[]> getLobFileListCache() {
        return null;
    }

    public int getLastReconnect() {
        return lastReconnect;
    }

    @Override
    public TempFileDeleter getTempFileDeleter() {
        if (tempFileDeleter == null) {
            tempFileDeleter = TempFileDeleter.getInstance();
        }
        return tempFileDeleter;
    }

    @Override
    public boolean isReconnectNeeded(boolean write) {
        return false;
    }

    @Override
    public SessionInterface reconnect(boolean write) {
        return this;
    }

    @Override
    public void afterWriting() {
        // nothing to do
    }

    @Override
    public LobStorageInterface getLobStorage() {
        if (lobStorage == null) {
            lobStorage = new LobStorageFrontend(this);
        }
        return lobStorage;
    }

    @Override
    public synchronized int readLob(long lobId, byte[] hmac, long offset,
            byte[] buff, int off, int length) {
        checkClosed();
        for (int i = 0, count = 0; i < transferList.size(); i++) {
            Transfer transfer = transferList.get(i);
            try {
                traceOperation("LOB_READ", (int) lobId);
                transfer.writeInt(SessionRemote.LOB_READ);
                transfer.writeLong(lobId);
                if (clientVersion >= Constants.TCP_PROTOCOL_VERSION_12) {
                    transfer.writeBytes(hmac);
                }
                transfer.writeLong(offset);
                transfer.writeInt(length);
                done(transfer);
                length = transfer.readInt();
                if (length <= 0) {
                    return length;
                }
                transfer.readBytes(buff, off, length);
                return length;
            } catch (IOException e) {
                removeServer(e, i--, ++count);
            }
        }
        return 1;
    }

    @Override
    public JavaObjectSerializer getJavaObjectSerializer() {
        initJavaObjectSerializer();
        return javaObjectSerializer;
    }

    private void initJavaObjectSerializer() {
        if (javaObjectSerializerInitialized) {
            return;
        }
        synchronized (this) {
            if (javaObjectSerializerInitialized) {
                return;
            }
            String serializerFQN = readSerializationSettings();
            if (serializerFQN != null) {
                serializerFQN = serializerFQN.trim();
                if (!serializerFQN.isEmpty() && !serializerFQN.equals("null")) {
                    try {
                        javaObjectSerializer = (JavaObjectSerializer) JdbcUtils
                                .loadUserClass(serializerFQN).newInstance();
                    } catch (Exception e) {
                        throw DbException.convert(e);
                    }
                }
            }
            javaObjectSerializerInitialized = true;
        }
    }

    /**
     * Read the serializer name from the persistent database settings.
     *
     * @return the serializer
     */
    private String readSerializationSettings() {
        String javaObjectSerializerFQN = null;
        CommandInterface ci = prepareCommand(
                "SELECT VALUE FROM INFORMATION_SCHEMA.SETTINGS "+
                " WHERE NAME='JAVA_OBJECT_SERIALIZER'", Integer.MAX_VALUE);
        try {
            ResultInterface result = ci.executeQuery(0, false);
            if (result.next()) {
                Value[] row = result.currentRow();
                javaObjectSerializerFQN = row[0].getString();
            }
        } finally {
            ci.close();
        }
        return javaObjectSerializerFQN;
    }

    @Override
    public void addTemporaryLob(Value v) {
        // do nothing
    }

    @Override
    public CompareMode getCompareMode() {
        return compareMode;
    }

    @Override
    public boolean isRemote() {
        return true;
    }

    @Override
    public String getCurrentSchemaName() {
        throw DbException.getUnsupportedException("getSchema && remote session");
    }

    @Override
    public void setCurrentSchemaName(String schema) {
        throw DbException.getUnsupportedException("setSchema && remote session");
    }

    @Override
    public boolean isSupportsGeneratedKeys() {
        return getClientVersion() >= Constants.TCP_PROTOCOL_VERSION_17;
    }

}<|MERGE_RESOLUTION|>--- conflicted
+++ resolved
@@ -71,11 +71,7 @@
 
     private TraceSystem traceSystem;
     private Trace trace;
-<<<<<<< HEAD
-    private ArrayList<Transfer> transferList = new ArrayList<>();
-=======
     private ArrayList<Transfer> transferList = Utils.newSmallArrayList();
->>>>>>> 7a2a5446
     private int nextId;
     private boolean autoCommit = true;
     private ConnectionInfo connectionInfo;

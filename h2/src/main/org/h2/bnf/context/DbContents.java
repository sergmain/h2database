--- conflicted
+++ resolved
@@ -196,11 +196,7 @@
             return new String[] { null };
         }
         ResultSet rs = meta.getSchemas();
-<<<<<<< HEAD
-        ArrayList<String> schemaList = new ArrayList<>();
-=======
         ArrayList<String> schemaList = Utils.newSmallArrayList();
->>>>>>> 7a2a5446
         while (rs.next()) {
             String schema = rs.getString("TABLE_SCHEM");
             String[] ignoreNames = null;

<!DOCTYPE html PUBLIC "-//W3C//DTD XHTML 1.0 Strict//EN" "http://www.w3.org/TR/xhtml1/DTD/xhtml1-strict.dtd">
<!--
Copyright 2004-2014 H2 Group. Multiple-Licensed under the MPL 2.0, Version 1.0,
and under the Eclipse Public License, Version 1.0
Initial Developer: H2 Group
-->
<html xmlns="http://www.w3.org/1999/xhtml" lang="en" xml:lang="en">
<head><meta http-equiv="Content-Type" content="text/html;charset=utf-8" />
<meta name="viewport" content="width=device-width, initial-scale=1" />
<title>
Change Log
</title>
<link rel="stylesheet" type="text/css" href="stylesheet.css" />
<!-- [search] { -->
<script type="text/javascript" src="navigation.js"></script>
</head><body onload="frameMe();">
<table class="content"><tr class="content"><td class="content"><div class="contentDiv">
<!-- } -->

<h1>Change Log</h1>

<h2>Next Version (unreleased)</h2>
<ul>
<<<<<<< HEAD
<li>Fix startup issue when using "CHECK" as a column name.
=======
<li>Issue #423: ANALYZE performed multiple times on one table during execution of the same statement.
</li>
<li>Issue #426: Support ANALYZE TABLE statement
</li>
<li>Issue #438: Fix slow logging via SLF4J (TRACE_LEVEL_FILE=4).
</li>
<li>Issue #472: Support CREATE SEQUENCE ... ORDER as a NOOP for Oracle compatibility
>>>>>>> 8582753e
</li>
</ul>

<h2>Version 1.4.195 (2017-04-23)</h2>
<ul>
<li>Lazy query execution support.
</li>
<li>Added API for handling custom data types (System property "h2.customDataTypesHandler", API org.h2.api.CustomDataTypesHandler).
</li>
<li>Added support for invisible columns.
</li>
<li>Added an ENUM data type, with syntax similar to that of MySQL and Oracle.
</li>
<li>MVStore: for object data types, the cache size memory estimation
    was sometimes far off in a read-only scenario.
    This could result in inefficient cache usage.
</li>
</ul>

<h2>Version 1.4.194 (2017-03-10)</h2>
<ul>
<li>Issue #453: MVStore setCacheSize() should also limit the cacheChunkRef.
</li>
<li>Issue #448: Newly added TO_DATE and TO_TIMESTAMP functions have wrong datatype.
</li>
<li>The "nioMemLZF" filesystem now supports an extra option "nioMemLZF:12:" to tweak the size of the compress later cache.
</li>
<li>Various multi-threading fixes and optimisations to the "nioMemLZF" filesystem.
</li>
<li><strong>[API CHANGE]</strong> #439: the JDBC type of TIMESTAMP WITH TIME ZONE
changed from Types.OTHER (1111) to Types.TIMESTAMP_WITH_TIMEZONE (2014)
</li>
<li>#430: Subquery not cached if number of rows exceeds MAX_MEMORY_ROWS.
</li>
<li>#411: "TIMEZONE" should be "TIME ZONE" in type "TIMESTAMP WITH TIMEZONE".
</li>
<li>PR #418, Implement Connection#createArrayOf and PreparedStatement#setArray.
</li>
<li>PR #427, Add MySQL compatibility functions UNIX_TIMESTAMP, FROM_UNIXTIME and DATE.
</li>
<li>#429: Tables not found : Fix some Turkish locale bugs around uppercasing.
</li>
<li>Fixed bug in metadata locking, obscure combination of DDL and SELECT SEQUENCE.NEXTVAL required.
</li>
<li>Added index hints: SELECT * FROM TEST USE INDEX (idx1, idx2).
</li>
<li>Add a test case to ensure that spatial index is used with and order by command by Fortin N.
</li>
<li>Fix multi-threaded mode update exception "NullPointerException", test case by Anatolii K.
</li>
<li>Fix multi-threaded mode insert exception "Unique index or primary key violation", test case by Anatolii K.
</li>
<li>Implement ILIKE operator for case-insensitive matching.
</li>
<li>Optimise LIKE queries for the common cases of '%Foo' and '%Foo%'.
</li>
<li>Issue #387: H2 MSSQL Compatibility Mode - Support uniqueidentifier.
</li>
<li>Issue #401: NPE in "SELECT DISTINCT * ORDER BY".
</li>
<li>Added BITGET function.
</li>
<li>Fixed bug in FilePathRetryOnInterrupt that caused infinite loop.
</li>
<li>PR #389, Handle LocalTime with nanosecond resolution, patch by katzyn.
</li>
<li>PR #382, Recover for "page store" H2 breaks LOBs consistency, patch by vitalus.
</li>
<li>PR #393, Run tests on Travis, patch by marschall.
</li>
<li>Fix bug in REGEX_REPLACE, not parsing the mode parameter.
</li>
<li>ResultSet.getObject(..., Class) threw a ClassNotFoundException if the JTS suite was not in the classpath.
</li>
<li>File systems: the "cache:" file system, and the
    compressed in-memory file systems memLZF and nioMemLZF did not
    correctly support concurrent reading and writing.
</li>
<li>TIMESTAMP WITH TIMEZONE: serialization for the PageStore was broken.
</li>
</ul>

<h2>Version 1.4.193 (2016-10-31)</h2>
<ul>
<li>PR #386: Add JSR-310 Support (introduces JTS dependency fixed in 1.4.194)
</li>
<li>WARNING: THE MERGE BELOW WILL AFFECT ANY 'TIMESTAMP WITH TIMEZONE' INDEXES. You will need to drop and recreate any such indexes.
</li>
<li>PR #364: fix compare TIMESTAMP WITH TIMEZONE
</li>
<li>Fix bug in picking the right index for INSERT..ON DUPLICATE KEY UPDATE when there are both UNIQUE and PRIMARY KEY constraints.
</li>
<li>Issue #380: Error Analyzer doesn't show source code
</li>
<li>Remove the "TIMESTAMP UTC" datatype, an experiment that was never finished.
</li>
<li>PR #363: Added support to define last IDENTIFIER on a Trigger.
</li>
<li>PR #366: Tests for timestamps
</li>
<li>PR #361: Improve TimestampWithTimeZone javadoc
</li>
<li>PR #360: Change getters in TimestampWithTimeZone to int
</li>
<li>PR #359: Added missing source encoding. Assuming UTF-8.
</li>
<li>PR #353: Add support for converting JAVA_OBJECT to UUID
</li>
<li>PR #358: Add support for getObject(int|String, Class)
</li>
<li>PR #357: Server: use xdg-open to open the WebConsole in the user's preferred browser on Linux
</li>
<li>PR #356: Support for BEFORE and AFTER clauses when using multiple columns in ALTER TABLE ADD
</li>
<li>PR #351: Respect format codes from Bind message when sending results
</li>
<li>ignore summary line when compiling stored procedure
</li>
<li>PR #348: pg: send RowDescription in response to Describe (statement variant), patch by kostya-sh
</li>
<li>PR #337: Update russian translation, patch by avp1983
</li>
<li>PR #329: Update to servlet API version 3.1.0 from 3.0.1, patch by Mat Booth
</li>
<li>PR #331: ChangeFileEncryption progress logging ignores -quiet flag, patch by Stefan Bodewig
</li>
<li>PR #325: Make Row an interface
</li>
<li>PR #323: Regular expression functions (REGEXP_REPLACE, REGEXP_LIKE) enhancement, patch by Akkuzin
</li>
<li>Use System.nanoTime for measuring query statistics
</li>
<li>Issue #324: Deadlock when sending BLOBs over TCP
</li>
<li>Fix for creating and accessing views in MULTITHREADED mode, test-case courtesy of Daniel Rosenbaum
</li>
<li>Issue #266: Spatial index not updating, fixed by merging PR #267
</li>
<li>PR #302: add support for "with"-subqueries into "join" & "sub-query" statements
</li>
<li>Issue #299: Nested derived tables did not always work as expected.
</li>
<li>Use interfaces to replace the java version templating, idea from Lukas Eder.
</li>
<li>Issue #295: JdbcResultSet.getObject(int, Class) returns null instead of throwing.
</li>
<li>Mac OS X: Console tool process did not stop on exit.
</li>
<li>MVStoreTool: add "repair" feature.
</li>
<li>Garbage collection of unused chunks should be faster still.
</li>
<li>MVStore / transaction store: opening a store in read-only mode does no longer loop.
</li>
<li>MVStore: disabled the file system cache by default, because it limits concurrency
    when using larger databases and many threads.
    To re-enable, use the file name prefix "cache:".
</li>
<li>MVStore: add feature to set the cache concurrency.
</li>
<li>File system nioMemFS: support concurrent reads.
</li>
<li>File systems: the compressed in-memory file systems now compress better.
</li>
<li>LIRS cache: improved hit rate because now added entries get hot if they
    were in the non-resident part of the cache before.
</li>
</ul>

<h2>Version 1.4.192 Beta (2016-05-26)</h2>
<ul>
<li>Garbage collection of unused chunks should now be faster.
</li>
<li>Prevent people using unsupported combination of auto-increment columns and clustering mode.
</li>
<li>Support for DB2 time format, patch by Niklas Mehner
</li>
<li>Added support for Connection.setClientInfo() in compatibility modes for DB2, Postgresql, Oracle and MySQL.
</li>
<li>Issue #249: Clarify license declaration in Maven POM xml
</li>
<li>Fix NullPointerException in querying spatial data through a sub-select.
</li>
<li>Fix bug where a lock on the SYS table was not released when closing a session that contained a temp
table with an LOB column.
</li>
<li>Issue #255: ConcurrentModificationException with multiple threads in embedded mode and temporary LOBs
</li>
<li>Issue #235: Anonymous SSL connections fail in many situations
</li>
<li>Fix race condition in FILE_LOCK=SOCKET, which could result in the watchdog thread not running
</li>
<li>Experimental support for datatype TIMESTAMP WITH TIMEZONE
</li>
<li>Add support for ALTER TABLE ... RENAME CONSTRAINT .. TO ...
</li>
<li>Add support for PostgreSQL ALTER TABLE ... RENAME COLUMN .. TO ...
</li>
<li>Add support for ALTER SCHEMA [ IF EXISTS ]
</li>
<li>Add support for ALTER TABLE [ IF EXISTS ]
</li>
<li>Add support for ALTER VIEW [ IF EXISTS ]
</li>
<li>Add support for ALTER INDEX [ IF EXISTS ]
</li>
<li>Add support for ALTER SEQUENCE [ IF EXISTS ]
</li>
<li>Improve performance of cleaning up temp tables - patch from Eric Faulhaber.
</li>
<li>Fix bug where table locks were not dropped when the connection closed
</li>
<li>Fix extra CPU usage caused by query planner enhancement in 1.4.191
</li>
<li>improve performance of queries that use LIKE 'foo%' - 10x in the case of one of my queries
</li>
<li>The function IFNULL did not always return the result in the right data type.
</li>
<li>Issue #231: Possible infinite loop when initializing the ObjectDataType class
    when concurrently writing into MVStore.
</li>
</ul>

<h2>Version 1.4.191 Beta (2016-01-21)</h2>
<ul>
<li>TO_DATE and TO_TIMESTAMP functions. Thanks a lot to Sam Blume for the patch!
</li>
<li>Issue #229: DATEDIFF does not work for 'WEEK'.
</li>
<li>Issue #156: Add support for getGeneratedKeys() when executing commands via PreparedStatement#executeBatch.
</li>
<li>Issue #195: The new Maven uses a .cmd file instead of a .bat file.
</li>
<li>Issue #212: EXPLAIN PLAN for UPDATE statement did not display LIMIT expression.
</li>
<li>Support OFFSET without LIMIT in SELECT.
</li>
<li>Improve error message for METHOD_NOT_FOUND_1/90087.
</li>
<li>CLOB and BLOB objects of removed rows were sometimes kept in the database file.
</li>
<li>Server mode: executing "shutdown" left a thread on the server.
</li>
<li>The condition "in(select...)" did not work correctly in some cases if the subquery had an "order by".
</li>
<li>Issue #184: The Platform-independent zip had Windows line endings in Linux scripts.
</li>
<li>Issue #186: The "script" command did not include sequences of temporary tables.
</li>
<li>Issue #115: to_char fails with pattern FM0D099.
</li>
</ul>

<h2>Version 1.4.190 Beta (2015-10-11)</h2>
<ul>
<li>Pull request #183: optimizer hints (so far without special SQL syntax).
</li>
<li>Issue #180: In MVCC mode, executing UPDATE and SELECT ... FOR UPDATE
    simultaneously silently can drop rows.
</li>
<li>PageStore storage: the cooperative file locking mechanism
    did not always work as expected (with very slow computers).
</li>
<li>Temporary CLOB and BLOB objects are now removed while the database is open
    (and not just when closing the database).
</li>
<li>MVStore CLOB and BLOB larger than about 25 MB: An exception could be thrown
    when using the MVStore storage.
</li>
<li>Add FILE_WRITE function. Patch provided by Nicolas Fortin
    (Lab-STICC - CNRS UMR 6285 and Ecole Centrale de Nantes)
</li>
</ul>

<h2>Version 1.4.189 Beta (2015-09-13)</h2>
<ul>
<li>Add support for dropping multiple columns in ALTER TABLE DROP COLUMN...
</li>
<li>Fix bug in XA management when doing rollback after prepare. Patch by Stephane Lacoin.
</li>
<li>MVStore CLOB and BLOB: An exception with the message "Block not found" could be thrown
    when using the MVStore storage, when copying LOB objects
    (for example due to "alter table" on a table with a LOB object),
    and then re-opening the database.
</li>
<li>Fix for issue #171: Broken QueryStatisticsData duration data when trace level smaller than TraceSystem.INFO
</li>
<li>Pull request #170: Added SET QUERY_STATISTICS_MAX_ENTRIES
</li>
<li>Pull request #165: Fix compatibility postgresql function string_agg
</li>
<li>Pull request #163: improved performance when not using the default timezone.
</li>
<li>Local temporary tables with many rows did not work correctly due to automatic analyze.
</li>
<li>Server mode: concurrently using the same connection could throw an exception
    "Connection is broken: unexpected status".
</li>
<li>Performance improvement for metadata queries that join against the COLUMNS metadata table.
</li>
<li>An ArrayIndexOutOfBoundsException was thrown in some cases
    when opening an old version 1.3 database, or an 1.4 database with
    both "mv_store=false" and the system property "h2.storeLocalTime" set to false.
    It mainly showed up with an index on a time, date, or timestamp column.
    The system property "h2.storeLocalTime" is no longer supported
    (MVStore databases always store local time, and PageStore now databases never do).
</li>
</ul>

<h2>Version 1.4.188 Beta (2015-08-01)</h2>
<ul>
<li>Server mode: CLOB processing for texts larger than about 1 MB sometimes did not work.
</li>
<li>Server mode: BLOB processing for binaries larger than 2 GB did not work.
</li>
<li>Multi-threaded processing: concurrent deleting the same row could throw the exception
    "Row not found when trying to delete".
</li>
<li>MVStore transactions: a thread could see a change of a different thread
    within a different map. Pull request #153.
</li>
<li>H2 Console: improved IBM DB2 compatibility.
</li>
<li>A thread deadlock detector (disabled by default) can help
    detect and analyze Java level deadlocks.
    To enable, set the system property "h2.threadDeadlockDetector" to true.
</li>
<li>Performance improvement for metadata queries that join against the COLUMNS metadata table.
</li>
<li>MVStore: power failure could corrupt the store, if writes were re-ordered.
</li>
<li>For compatibility with other databases, support for (double and float)
    -0.0 has been removed. 0.0 is used instead.
</li>
<li>Fix for #134, Column name with a # character. Patch by bradmesserle.
</li>
<li>In version 1.4.186, "order by" was broken in some cases
    due to the change "Make the planner use indexes for sorting when doing a GROUP BY".
    The change was reverted.
</li>
<li>Pull request #146: Improved CompareMode.
</li>
<li>Fix for #144, JdbcResultSet.setFetchDirection() throws "Feature not supported".
</li>
<li>Fix for issue #143, deadlock between two sessions hitting the same sequence on a column.
</li>
<li>Pull request #137: SourceCompiler should not throw a syntax error on javac warning.
</li>
<li>MVStore: out of memory while storing could corrupt the store
    (theoretically, a rollback would be possible, but this case is not yet implemented).
</li>
<li>The compressed in-memory file systems (memLZF:) could not be used in the MVStore.
</li>
<li>The in-memory file systems (memFS: and memLZF:) did not support files larger than 2 GB
    due to an integer overflow.
</li>
<li>Pull request #138: Added the simple Oracle function: ORA_HASH (+ tests) #138
</li>
<li>Timestamps in the trace log follow the format (yyyy-MM-dd HH:mm:ss) instead
of the old format (MM-dd HH:mm:ss). Patch by Richard Bull.
</li>
<li>Pull request #125: Improved Oracle compatibility with "truncate" with timestamps and dates.
</li>
<li>Pull request #127: Linked tables now support geometry columns.
</li>
<li>ABS(CAST(0.0 AS DOUBLE)) returned -0.0 instead of 0.0.
</li>
<li>BNF auto-completion failed with unquoted identifiers.
</li>
<li>Oracle compatibility: empty strings were not converted to NULL when using prepared statements.
</li><li>PostgreSQL compatibility: new syntax "create index ... using ...".
</li><li>There was a bug in DataType.convertToValue when reading a ResultSet from a ResultSet.
</li><li>Pull request #116: Improved concurrency in the trace system.
</li><li>Issue 609: the spatial index did not support NULL.
</li><li>Granting a schema is now supported.
</li><li>Linked tables did not work when a function-based index is present (Oracle).
</li><li>Creating a user with a null password, salt, or hash threw a NullPointerException.
</li><li>Foreign key: don't add a single column index if column
    is leading key of existing index.
</li><li>Pull request #4: Creating and removing temporary tables was getting
    slower and slower over time, because an internal object id was allocated but
    never de-allocated.
</li><li>Issue 609: the spatial index did not support NULL with update and delete operations.
</li><li>Pull request #2: Add external metadata type support (table type "external")
</li><li>MS SQL Server: the CONVERT method did not work in views
    and derived tables.
</li><li>Java 8 compatibility for "regexp_replace".
</li><li>When in cluster mode, and one of the nodes goes down,
    we need to log the problem with priority "error", not "debug"
</li></ul>

<h2>Version 1.4.187 Beta (2015-04-10)</h2>
<ul><li>MVStore: concurrent changes to the same row could result in
    the exception "The transaction log might be corrupt for key ...".
    This could only be reproduced with 3 or more threads.
</li><li>Results with CLOB or BLOB data are no longer reused.
</li><li>References to BLOB and CLOB objects now have a timeout.
    The configuration setting is LOB_TIMEOUT (default 5 minutes).
    This should avoid growing the database file if there are many queries that return BLOB or CLOB objects,
    and the database is not closed for a longer time.
</li><li>MVStore: when committing a session that removed LOB values,
    changes were flushed unnecessarily.
</li><li>Issue 610: possible integer overflow in WriteBuffer.grow().
</li><li>Issue 609: the spatial index did not support NULL (ClassCastException).
</li><li>MVStore: in some cases, CLOB/BLOB data blocks were removed
    incorrectly when opening a database.
</li><li>MVStore: updates that affected many rows were were slow
    in some cases if there was a secondary index.
</li><li>Using "runscript" with autocommit disabled could result
    in a lock timeout on the internal table "SYS".
</li><li>Issue 603: there was a memory leak when using H2 in a web application.
    Apache Tomcat logged an error message: "The web application ...
    created a ThreadLocal with key of type [org.h2.util.DateTimeUtils$1]".
</li><li>When using the MVStore,
    running a SQL script generate by the Recover tool from a PageStore file
    failed with a strange error message (NullPointerException),
    now a clear error message is shown.
</li><li>Issue 605: with version 1.4.186, opening a database could result in
    an endless loop in LobStorageMap.init.
</li><li>Queries that use the same table alias multiple times now work.
    Before, the select expression list was expanded incorrectly.
    Example: "select * from a as x, b as x".
</li><li>The MySQL compatibility feature "insert ... on duplicate key update"
    did not work with a non-default schema.
</li><li>Issue 599: the condition "in(x, y)" could not be used in the select list
    when using "group by".
</li><li>The LIRS cache could grow larger than the allocated memory.
</li><li>A new file system implementation that re-opens the file if it was closed due
    to the application calling Thread.interrupt(). File name prefix "retry:".
    Please note it is strongly recommended to avoid calling Thread.interrupt;
    this is a problem for various libraries, including Apache Lucene.
</li><li>MVStore: use RandomAccessFile file system if the file name starts with "file:".
</li><li>Allow DATEADD to take a long value for count when manipulating milliseconds.
</li><li>When using MV_STORE=TRUE and the SET CACHE_SIZE setting, the cache size was incorrectly set,
    so that it was effectively 1024 times smaller than it should be.
</li><li>Concurrent CREATE TABLE... IF NOT EXISTS in the presence of MULTI_THREAD=TRUE could
    throw an exception.
</li><li>Fix bug in MVStore when creating lots of temporary tables, where we could run out of
    transaction IDs.
</li><li>Add support for PostgreSQL STRING_AGG function. Patch by Fred Aquiles.
</li><li>Fix bug in "jdbc:h2:nioMemFS" isRoot() function.
    Also, the page size was increased to 64 KB.
</li></ul>

<h2>Version 1.4.186 Beta (2015-03-02)</h2>
<ul><li>The Servlet API 3.0.1 is now used, instead of 2.4.
</li><li>MVStore: old chunks no longer removed in append-only mode.
</li><li>MVStore: the cache for page references could grow far too big, resulting in out of memory in some cases.
</li><li>MVStore: orphaned lob objects were not correctly removed in some cases,
    making the database grow unnecessarily.
</li><li>MVStore: the maximum cache size was artificially limited to 2 GB
    (due to an integer overflow).
</li><li>MVStore / TransactionStore: concurrent updates could result in a
    "Too many open transactions" exception.
</li><li>StringUtils.toUpperEnglish now has a small cache.
    This should speed up reading from a ResultSet when using the column name.
</li><li>MVStore: up to 65535 open transactions are now supported.
    Previously, the limit was at most 65535 transactions between the oldest open and the
    newest open transaction (which was quite a strange limit).
</li><li>The default limit for in-place LOB objects was changed from 128 to 256 bytes.
    This is because each read creates a reference to a LOB, and maintaining the references
    is a big overhead. With the higher limit, less references are needed.
</li><li>Tables without columns didn't work.
    (The use case for such tables is testing.)
</li><li>The LIRS cache now resizes the table automatically in all cases
    and no longer needs the averageMemory configuration.
</li><li>Creating a linked table from an MVStore database to a non-MVStore database
    created a second (non-MVStore) database file.
</li><li>In version 1.4.184, a bug was introduced that broke queries
    that have both joins and wildcards, for example:
    select * from dual join(select x from dual) on 1=1
</li><li>Issue 598: parser fails on timestamp "24:00:00.1234" - prevent the creation of out-of-range time values.
</li><li>Allow declaring triggers as source code (like functions). Patch by Sylvain Cuaz.
</li><li>Make the planner use indexes for sorting when doing a GROUP BY where
    all of the GROUP BY columns are not mentioned in the select. Patch by Frederico (zepfred).
</li><li>PostgreSQL compatibility: generate_series (as an alias for system_range). Patch by litailang.
</li><li>Fix missing "column" type in right-hand parameter in ConditionIn. Patch by Arnaud Thimel.
</li></ul>

<h2>Version 1.4.185 Beta (2015-01-16)</h2>
<ul><li>In version 1.4.184, "group by" ignored the table name,
    and could pick a select column by mistake.
    Example: select 0 as x from system_range(1, 2) d group by d.x;
</li><li>New connection setting "REUSE_SPACE" (default: true). If disabled,
    all changes are appended to the database file, and existing content is never overwritten.
    This allows to rollback to a previous state of the database by truncating
    the database file.
</li><li>Issue 587: MVStore: concurrent compaction and store operations could result in an IllegalStateException.
</li><li>Issue 594: Profiler.copyInThread does not work properly.
</li><li>Script tool: Now, SCRIPT ... TO is always used (for higher speed and lower disk space usage).
</li><li>Script tool: Fix parsing of BLOCKSIZE parameter, original patch by Ken Jorissen.
</li><li>Fix bug in PageStore#commit method - when the ignoreBigLog flag was set,
    the logic that cleared the flag could never be reached, resulting in performance degradation.
    Reported by Alexander Nesterov.
</li><li>Issue 552: Implement BIT_AND and BIT_OR aggregate functions.
</li></ul>

<h2>Version 1.4.184 Beta (2014-12-19)</h2>
<ul><li>In version 1.3.183, indexes were not used if the table contains
    columns with a default value generated by a sequence.
    This includes tables with identity and auto-increment columns.
    This bug was introduced by supporting "rownum" in views and derived tables.
</li><li>MVStore: imported BLOB and CLOB data sometimes disappeared.
    This was caused by a bug in the ObjectDataType comparison.
</li><li>Reading from a StreamStore now throws an
    IOException if the underlying data doesn't exist.
</li><li>MVStore: if there is an exception while saving, the store is now in all cases immediately closed.
</li><li>MVStore: the dump tool could go into an endless loop for some files.
</li><li>MVStore: recovery for a database with many CLOB or BLOB entries is now much faster.
</li><li>Group by with a quoted select column name alias didn't work. Example:
    select 1 "a" from dual group by "a"
</li><li>Auto-server mode: the host name is now stored in the .lock.db file.
</li></ul>

<h2>Version 1.4.183 Beta (2014-12-13)</h2>
<ul><li>MVStore: the default auto-commit buffer size is now about twice as big.
    This should reduce the database file size after inserting a lot of data.
</li><li>The built-in functions "power" and "radians" now always return a double.
</li><li>Using "row_number" or "rownum" in views or derived tables had unexpected results
    if the outer query contained constraints for the given view. Example:
    select b.nr, b.id from (select row_number() over() as nr, a.id as id
    from (select id from test order by name) as a) as b where b.id = 1
</li><li>MVStore: the Recover tool can now deal with more types of corruption in the file.
</li><li>MVStore: the TransactionStore now first needs to be initialized before it can be used.
</li><li>Views and derived tables with equality and range conditions on the same columns
    did not work properly. example: select x from (select x from (select 1 as x)
    where x &gt; 0 and x &lt; 2) where x = 1
</li><li>The database URL setting PAGE_SIZE setting is now also used for the MVStore.
</li><li>MVStore: the default page split size for persistent stores is now 4096
    (it was 16 KB so far). This should reduce the database file size for most situations
    (in some cases, less than half the size of the previous version).
</li><li>With query literals disabled, auto-analyze of a table with CLOB or BLOB did not work.
</li><li>MVStore: use a mark and sweep GC algorithm instead of reference counting,
    to ensure used chunks are never overwrite, even if the reference counting
    algorithm does not work properly.
</li><li>In the multi-threaded mode, updating the column selectivity ("analyze")
    in the background sometimes did not work.
</li><li>In the multi-threaded mode, database metadata operations
    did sometimes not work if the schema was changed at the same time
    (for example, if tables were dropped).
</li><li>Some CLOB and BLOB values could no longer be read when
    the original row was removed (even when using the MVCC mode).
</li><li>The MVStoreTool could throw an IllegalArgumentException.
</li><li>Improved performance for some
    date / time / timestamp conversion operations.
    Thanks to Sergey Evdokimov for reporting the problem.
</li><li>H2 Console: the built-in web server did not work properly
    if an unknown file was requested.
</li><li>MVStore: the jar file is renamed to "h2-mvstore-*.jar" and is
    deployed to Maven separately.
</li><li>MVStore: support for concurrent reads and writes is now enabled by default.
</li><li>Server mode: the transfer buffer size has been changed from 16 KB to 64 KB,
    after it was found that this improves performance on Linux quite a lot.
</li><li>H2 Console and server mode: SSL is now disabled and TLS is used
    to protect against the Poodle SSLv3 vulnerability.
    The system property to disable secure anonymous connections is now
    "h2.enableAnonymousTLS".
    The default certificate is still self-signed, so you need to manually install
    another one if you want to avoid man in the middle attacks.
</li><li>MVStore: the R-tree did not correctly measure the memory usage.
</li><li>MVStore: compacting a store with an R-tree did not always work.
</li><li>Issue 581: When running in LOCK_MODE=0,
        JdbcDatabaseMetaData#supportsTransactionIsolationLevel(TRANSACTION_READ_UNCOMMITTED)
    should return false
</li><li>Fix bug which could generate deadlocks when multiple connections accessed the same table.
</li><li>Some places in the code were not respecting the value set in the "SET MAX_MEMORY_ROWS x" command
</li><li>Fix bug which could generate a NegativeArraySizeException when performing large (>40M) row union operations
</li><li>Fix "USE schema" command for MySQL compatibility, patch by mfulton
</li><li>Parse and ignore the ROW_FORMAT=DYNAMIC MySQL syntax, patch by mfulton
</li></ul>

<h2>Version 1.4.182 Beta (2014-10-17)</h2>
<ul><li>MVStore: improved error messages and logging;
    improved behavior if there is an error when serializing objects.
</li><li>OSGi: the MVStore packages are now exported.
</li><li>With the MVStore option, when using multiple threads
    that concurrently create indexes or tables,
    it was relatively easy to get a lock timeout on the "SYS" table.
</li><li>When using the multi-threaded option, the exception
    "Unexpected code path" could be thrown, specially if the option
    "analyze_auto" was set to a low value.
</li><li>In the server mode, when reading from a CLOB or BLOB, if the connection
    was closed, a NullPointerException could be thrown instead of an exception saying
    the connection is closed.
</li><li>DatabaseMetaData.getProcedures and getProcedureColumns
    could throw an exception if a user defined class is not available.
</li><li>Issue 584: the error message for a wrong sequence definition was wrong.
</li><li>CSV tool: the rowSeparator option is no longer supported,
    as the same can be achieved with the lineSeparator.
</li><li>Descending indexes on MVStore tables did not work properly.
</li><li>Issue 579: Conditions on the "_rowid_" pseudo-column didn't use an index
    when using the MVStore.
</li><li>Fixed documentation that "offset" and "fetch" are also keywords since version 1.4.x.
</li><li>The Long.MIN_VALUE could not be parsed for auto-increment (identity) columns.
</li><li>Issue 573: Add implementation for Methods "isWrapperFor()" and "unwrap()" in
    other JDBC classes.
</li><li>Issue 572: MySQL compatibility for "order by" in update statements.
</li><li>The change in  JDBC escape processing in version 1.4.181 affects both the parser
    (which is running on the server) and the JDBC API (which is running on the client).
    If you (or a tool you use) use the syntax "{t 'time}", or "{ts 'timestamp'}", or "{d 'data'}",
    then both the client and the server need to be upgraded to version 1.4.181 or later.
</li></ul>

<h2>Version 1.4.181 Beta (2014-08-06)</h2>
<ul><li>Improved MySQL compatibility by supporting "use schema".
    Thanks a lot to Karl Pietrzak for the patch!
</li><li>Writing to the trace file is now faster, specially with the debug level.
</li><li>The database option "defrag_always=true" did not work with the MVStore.
</li><li>The JDBC escape syntax {ts 'value'} did not interpret the value as a timestamp.
    The same for {d 'value'} (for date) and {t 'value'} (for time).
    Thanks to Lukas Eder for reporting the issue.
    The following problem was detected after version 1.4.181 was released:
    The change in  JDBC escape processing affects both the parser (which is running on the server)
    and the JDBC API (which is running on the client).
    If you (or a tool you use) use the syntax {t 'time'}, or {ts 'timestamp'}, or {d 'date'},
    then both the client and the server need to be upgraded to version 1.4.181 or later.
</li><li>File system abstraction: support replacing existing files using move
    (currently not for Windows).
</li><li>The statement "shutdown defrag" now compresses the database (with the MVStore).
    This command can greatly reduce the file size, and is relatively fast,
    but is not incremental.
</li><li>The MVStore now automatically compacts the store in the background if there is no read or write activity,
    which should (after some time; sometimes about one minute) reduce the file size.
    This is still work in progress, feedback is welcome!
</li><li>Change default value of PAGE_SIZE from 2048 to 4096 to more closely match most file systems block size
    (PageStore only; the MVStore already used 4096).
</li><li>Auto-scale MAX_MEMORY_ROWS and CACHE_SIZE settings by the amount of available RAM. Gives a better
    out of box experience for people with more powerful machines.
</li><li>Handle tabs like 4 spaces in web console, patch by Martin Grajcar.
</li><li>Issue 573: Add implementation for Methods "isWrapperFor()" and "unwrap()" in JdbcConnection.java,
    patch by BigMichi1.
</li></ul>

<h2>Version 1.4.180 Beta (2014-07-13)</h2>
<ul><li>MVStore: the store is now auto-compacted automatically up to some point,
    to avoid very large file sizes. This area is still work in progress.
</li><li>Sequences of temporary tables (auto-increment or identity columns)
    were persisted unnecessarily in the database file, and were not removed
    when re-opening the database.
</li><li>MVStore: an IndexOutOfBoundsException could sometimes
    occur MVMap.openVersion when concurrently accessing the store.
</li><li>The LIRS cache now re-sizes the internal hash map if needed.
</li><li>Optionally persist session history in the H2 console. (patch from Martin Grajcar)
</li><li>Add client-info property to get the number of servers currently in the cluster
    and which servers that are available. (patch from Nikolaj Fogh)
</li><li>Fix bug in changing encrypted DB password that kept the file handle
    open when the wrong password was supplied. (test case from Jens Hohmuth).
</li><li>Issue 567: H2 hangs for a long time then (sometimes) recovers.
    Introduce a queue when doing table locking to prevent session starvation.
</li></ul>

<!-- [close] { --></div></td></tr></table><!-- } --><!-- analytics --></body></html><|MERGE_RESOLUTION|>--- conflicted
+++ resolved
@@ -21,9 +21,8 @@
 
 <h2>Next Version (unreleased)</h2>
 <ul>
-<<<<<<< HEAD
 <li>Fix startup issue when using "CHECK" as a column name.
-=======
+</li>
 <li>Issue #423: ANALYZE performed multiple times on one table during execution of the same statement.
 </li>
 <li>Issue #426: Support ANALYZE TABLE statement
@@ -31,7 +30,6 @@
 <li>Issue #438: Fix slow logging via SLF4J (TRACE_LEVEL_FILE=4).
 </li>
 <li>Issue #472: Support CREATE SEQUENCE ... ORDER as a NOOP for Oracle compatibility
->>>>>>> 8582753e
 </li>
 </ul>
 
